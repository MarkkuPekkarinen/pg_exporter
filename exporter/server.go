--- conflicted
+++ resolved
@@ -78,12 +78,8 @@
 	queryScrapeTotalCount  map[string]float64 // internal query metrics: total executed
 	queryScrapeHitCount    map[string]float64 // internal query metrics: times serving from hit cache
 	queryScrapeErrorCount  map[string]float64 // internal query metrics: times failed
-<<<<<<< HEAD
 	queryScrapePredicateSkipCount  map[string]float64 // internal query metrics: times skipped due to predicate
-	queryScrapeMetricCount map[string]float64 // internal query metrics: number of metrics scrapped
-=======
 	queryScrapeMetricCount map[string]float64 // internal query metrics: number of metrics scraped
->>>>>>> cc790051
 	queryScrapeDuration    map[string]float64 // internal query metrics: time spend on executing
 }
 
